= Authentication and Authorization
:toc:
:toc-placement!:


toc::[]


== LDAP (HTTP Basic and Form Login)

Georchestra Gateway supports authentication and authorization against LDAP,
including Microsoft Active Directory.

Multiple LDAP authorization services can be configured, in which case, when
doing HTTP Basic auth and Form login, each **enabled** LDAP service will be
probed for the authentication credentials in the order they appear in the
configuration, and the first successful authentication will be used.

If no `georchestra.security.ldap.[name].enabled` is `true`, the log-in page won't
even show the username/password form inputs, and HTTP Basic authentication won't be
enabled.

At application startup, the enabled configurations are validated. The application
will fail to start if there's a validation error.

Each LDAP authentication provider can be one of:

* A **standard** LDAP provider, which provides provides basic authorization
credentials in the form of a list of role names.
* An **extended** LDAP provider, as traditionally used by geOrchestra's
internal OpenLDAP database, which enriches the authentication principal
object with additional user identity properties.
* An **Active Directory** LDAP provider, which provides basicauthorization
credentials in the form of a list of role names.

=== Configuration properties

LDAP Authentication is enabled and set up through the following
externalized configuration properties (usually from georchestra data
directory's `gateway/security.yaml`):

|===
|Property name | Default value | Description
|`georchestra.gateway.security.ldap.[name]`
|
|Name assigned to the configuration, under which to set up each specific LDAP provider.

|`georchestra.gateway.security.ldap.[name].enabled`
|`false`
|Whether the LDAP authentication provider is enabled. If `false` (default) it won't be taken into account at startup. If `true` and the configuration is invalid, the application won't be able to
start. The configuration can be invalid because a mandatory property is not set. Some properties
are optional or mandatory depending on whether the authentication provider is "standard", "extended",
or "Active Directory".

|`georchestra.gateway.security.ldap.[name].extended`
|`false`
|If `true`, then geOrchestra's extended LDAP properties will be extracted as part of the authentication
user principal, besides the authorization role names. These properties are usually configured to be sent back to backend services in `georchestra.gateway.default-headers.*` and/or
`georchestra.gateway.services.[service].headers.*` This property and `activeDirectory` are mutually
exclusive, both can't be `true`.

|`georchestra.gateway.security.ldap.[name].activeDirectory`
|`false`
|If `true`, the authentication provider is configured as an Active Directory service . This property and `extended` are mutually exclusive, both can't be `true`.

|`georchestra.gateway.security.ldap.[name].url`
|
|Mandatory. The LDAP URL, for example: `ldap://localhost:389`.

|`georchestra.gateway.security.ldap.[name].domain`
|
|The Active Directory domain, maybe empty, though most of the time you'll need to set the configured domain. Only relevant if `activeDirectory` is `true`.

|`georchestra.gateway.security.ldap.[name].baseDn`
|
|Base Distinguished Name of the LDAP directory.
Also named root or suffix, see http://www.zytrax.com/books/ldap/apd/index.html#base
For example, georchestra's default baseDn is `dc=georchestra,dc=org`

|`georchestra.gateway.security.ldap.[name].users.rdn`
|
|Mandatory except if `activeDirectory` is `true`, in which case it's ignored. Users RDN Relative
distinguished name of the "users" LDAP organization unit.E.g. if the complete name (or DN)
is `ou=users,dc=georchestra,dc=org`, the RDN is `ou=users`.

|`georchestra.gateway.security.ldap.[name].users.searchFilter`
|No default value for basic and extended LDAP. Defaults to `(&(objectClass=user)(userPrincipalName={0}))` for Active Directory.
|Optional if `activeDirectory` is `true`, mandatory otherwise. Users search filter,
e.g. `(uid={0})`.

|`georchestra.gateway.security.ldap.[name].users.returningAttributes`
|null
|Specifies the attributes that will be returned as part of the search. null indicates
that all attributes will be returned. An empty array indicates no attributes are returned.

|`georchestra.gateway.security.ldap.[name].roles.rdn`
|
|Ignored for Active Directory, mandatory otherwise. Relative Distinguished Name of the "roles" LDAP organization unit. E.g. if the complete name (or DN) is `ou=roles,dc=georchestra,dc=org`,
the RDN shall be `ou=roles`.

|`georchestra.gateway.security.ldap.[name].roles.searchFilter`
|
|Ignored for Active Directory, mandatory otherwise. Roles search filter. e.g. `(member={0})`.

|`georchestra.gateway.security.ldap.[name].orgs.rdn`
|
| Mandatory if `[name].extended` is `true`, ignored otherwise. Organizations search base.
For example: `ou=orgs`.
|===

=== Sample configuration

The usual geOrchestra OpenLDAP configuration is embedded in the application's
default configuration file, but disabled, to make it really easy to get started
with default settings, by just setting `georchestra.gateway.security.ldap.default.enabled=true`.

The following is a sample configuration encompassing three LDAP services, the `default` one,
another extended config named `ldap2`, and an Active Directory service named `activeDirSample`:

[source,yaml]
----
georchestra:
  gateway:
    security:
      ldap:
        default:
          enabled: true
        ldap2:
          enabled: false
          extended: true
          url: ${ldapScheme}://${ldapHost}:${ldapPort}
          baseDn: ${ldapBaseDn:dc=georchestra,dc=org}
          users:
            rdn: ${ldapUsersRdn:ou=users}
            searchFilter: ${ldapUserSearchFilter:(uid={0})}
            returningAttributes: custom_id,isMemberOf
          roles:
            rdn: ${ldapRolesRdn:ou=roles}
            searchFilter: ${ldapRolesSearchFilter:(member={0})}
          orgs:
            rdn: ${ldapOrgsRdn:ou=orgs}
        activeDirSample:
          enabled: false
          activeDirectory: true
          url: ldap://test.activedirectory.com:389
          domain: test.georchestra.org
          baseDn: dc=georchestra,dc=org
          users.searchFilter: (&(objectClass=user)(userPrincipalName={0}))
----


== OAuth2

=== OAuth2 Configuration

== OpenID Connect

=== Configuration

Both standard and non-standard claims can be used to set the `GeorchestraUser`'s
`organization` short name and `roles` properties using JSONPath expressions with
`OidcUser#getClaims():Map<String, Object>` as the expresion's root object.

> `org.springframework.security.oauth2.core.oidc.user.OidcUser`

|===
|Property name | Default value | Description
|`georchestra.gateway.security.oidc.claims.id.path`
|Defaults to the standard "sub" claim (subject identifier)
|JSONPath expression to extract the user identifier from the OIDC claims map

|`georchestra.gateway.security.oidc.claims.organization.path`
|
|JSONPath expression to extract the organization short name from the OIDC claims map

|`georchestra.gateway.security.oidc.claims.roles.json.path`
| 
|JSONPath expression to extract the user role names from the OIDC claims map

|`georchestra.gateway.security.oidc.claims.roles.uppercase`
| true
|Whether to return mapped role names as upper-case.

|`georchestra.gateway.security.oidc.claims.roles.normalize`
| true
|Whether to remove special characters and replace spaces by underscores.

|`georchestra.gateway.security.oidc.claims.roles.append`
| true
|Whether to append (`true`) the resolved role names to the roles given by the OAuth2 authentication, or replace them (`false`).
|===

=== Example

Take as example the following claims provided by an OIDC ID Token:

[source,json]
----
{
    "icuid": "abc123",
    "family_name": "Doe",
    "given_name": "John",
    "locale": "en-US",
    "name": "John Doe",
    "preferred_username": "jd@example.com",
    "sub": "...",
    "updated_at": 1490198843,
    "groups": [
        "GDI Planer",
        "GDI Editor (exten)"
    ],
    "PartyOrganisationID": "6007280321"
}
----

The following configuration properties can be used to extract the user id from the
`icuid` claim, the role names from the `groups` claim,
and the organization's short name from the `PartyOrganisationID` claim:

[source,yaml]
----
georchestra:
  gateway:
    security:
      oidc:
        # Configure mappings of custom IDToken claims to roles and org name
        claims:
          # JSONPath expression to extract the user id from a non-standard claim. Otherwise defaults to the "sub" claim (subject identifier)
          id.path: "$.icuid"
          # JSONPath expression to extract the organization identifier conveyed as
          # the sec-org request header to backend georchestra services
          organization.path: "$.PartyOrganisationID"
          roles:
              #  List of JSONPath expressions to extract additional role names
              # conveyed as the sec-roles request header to backend georchestra services.
              #  The ICU IDToken `PartyOrganisationID` attribute is converted to role `ORG_<orgid>`
              # and added first to the list due to a bug in Geofence that will only consider the
              # first role when resolving the user's data access rules.
              #  The "$.groups_json..['name']" JSONPath expression will extract all role names
              # from the IDToken's custom `groups_json` claim.
              #  For a sample IDToken containing the following properties:
              # 
              # {
              # "authorities": [
              #       {
              #         "authority": "ROLE_USER",
              #         "attributes": {
              #           "PartyOrganisationID": 6007280321, 
              #           "groups_json": [ [ {"name": "GDI Planer"}, {"name": "GDI Editor (extern)"} ] ]
              #         }
              #       }
              #  ]
              # }
              #
              # The resulting list of roles will be ["ORG_6007280321", "GDI_PLANER_EXTERN", "GDI_EDITOR_EXTERN"]
              # and the request header will be `sec-roles: ROLE_ORG_6007280321;ROLE_GDI_PLANER;ROLE_GDI_EDITOR_EXTERN;ROLE_USER`
              json.path:
              - "$.concat(\"ORG_\", $.PartyOrganisationID)"
              - "$.groups_json..['name']"
              uppercase: true
              normalize: true
              append: true
----

Resulting in the following property values for the `GeorchestraUser` instance associated to the request:

```
roles = ["ROLE_GDI_PLANER", "ROLE_GDI_EDITOR_EXTERN"]
organization = "6007280321"
```

Which the gateway will then convey to the proxied services as the following request headers:

```
sec-roles: ROLE_ORG_6007280321;ROLE_GDI_PLANER;ROLE_GDI_EDITOR;ROLE_USER
sec-org: 6007280321
```

<<<<<<< HEAD
== External authentication
Whenever an external authentication is used (OAuth2 or external IDP), a new attribute is added to Header, named :
```
sec-external-authentication
```
which is set to "true" in this case.

This allows the proxified webapps to adapt their behaviour consequently:
as an example, it does not make sense to display a password update form in the geOrchestra
console if the user is logged in via a third party identity provider. +
Having the flag passed in the HTTP headers allows to enable or disable such a functionality.
=======
== Automatically creating users in a geOrchestra LDAP

As in the <<pre-authentication.adoc#,pre-authentication method>>, it is possible
to create externally authenticated users into a geOrchestra (extended) LDAP, so
that an administrator can promote the user to a higher role than `USER` by default.

In order to do so, you will need to set the following property, and make sure
an `extended` LDAP named `default` is defined, as in the following configuration
snippet:

```
georchestra:
  gateway:
    security:
      create-non-existing-users-in-l-d-a-p: true
      ldap:
        default:
          enabled: true
          extended: true
          [...]
```
>>>>>>> 19955642
<|MERGE_RESOLUTION|>--- conflicted
+++ resolved
@@ -276,8 +276,8 @@
 sec-org: 6007280321
 ```
 
-<<<<<<< HEAD
 == External authentication
+
 Whenever an external authentication is used (OAuth2 or external IDP), a new attribute is added to Header, named :
 ```
 sec-external-authentication
@@ -288,7 +288,7 @@
 as an example, it does not make sense to display a password update form in the geOrchestra
 console if the user is logged in via a third party identity provider. +
 Having the flag passed in the HTTP headers allows to enable or disable such a functionality.
-=======
+
 == Automatically creating users in a geOrchestra LDAP
 
 As in the <<pre-authentication.adoc#,pre-authentication method>>, it is possible
@@ -309,5 +309,4 @@
           enabled: true
           extended: true
           [...]
-```
->>>>>>> 19955642
+```