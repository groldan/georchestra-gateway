/*
 * Copyright (C) 2023 by the geOrchestra PSC
 *
 * This file is part of geOrchestra.
 *
 * geOrchestra is free software: you can redistribute it and/or modify it under
 * the terms of the GNU General Public License as published by the Free
 * Software Foundation, either version 3 of the License, or (at your option)
 * any later version.
 *
 * geOrchestra is distributed in the hope that it will be useful, but WITHOUT
 * ANY WARRANTY; without even the implied warranty of MERCHANTABILITY or
 * FITNESS FOR A PARTICULAR PURPOSE. See the GNU General Public License for
 * more details.
 *
 * You should have received a copy of the GNU General Public License along with
 * geOrchestra. If not, see <http://www.gnu.org/licenses/>.
 */
package org.georchestra.gateway.accounts.admin;

import java.util.Optional;
import java.util.concurrent.locks.ReadWriteLock;
import java.util.concurrent.locks.ReentrantReadWriteLock;

<<<<<<< HEAD
import org.georchestra.ds.orgs.Org;
=======
>>>>>>> 2f86428b
import org.georchestra.gateway.security.exceptions.DuplicatedEmailFoundException;
import org.georchestra.gateway.security.oauth2.OpenIdConnectCustomConfig;
import org.georchestra.security.model.GeorchestraUser;
import org.springframework.context.ApplicationEventPublisher;

import lombok.NonNull;
import lombok.RequiredArgsConstructor;

/**
 * Abstract implementation of {@link AccountManager} providing common account
 * management logic.
 * <p>
 * This class ensures thread-safe user retrieval and creation by using a
 * {@link ReadWriteLock}. Implementations must define specific storage
 * operations for finding and creating users.
 * </p>
 *
 * <p>
 * When a new user is created, an {@link AccountCreated} event is published
 * using the {@link ApplicationEventPublisher} to notify the system of the new
 * account.
 * </p>
 *
 * @see AccountManager
 * @see org.georchestra.gateway.security.exceptions.DuplicatedEmailFoundException
 * @see org.georchestra.security.model.GeorchestraUser
 */
@RequiredArgsConstructor
public abstract class AbstractAccountsManager implements AccountManager {

    private final @NonNull ApplicationEventPublisher eventPublisher;

    protected final ReadWriteLock lock = new ReentrantReadWriteLock();

<<<<<<< HEAD
    private final OpenIdConnectCustomConfig providersConfig;

=======
    /**
     * Retrieves an existing stored user corresponding to {@code mappedUser} or
     * creates a new one if not found.
     * <p>
     * This method ensures thread safety by acquiring a read lock when searching for
     * the user and a write lock when creating a new user.
     * </p>
     * <p>
     * If a new user is created, an {@link AccountCreated} event is published.
     * </p>
     *
     * @param mappedUser the user to find or create
     * @return the existing or newly created {@link GeorchestraUser}
     * @throws DuplicatedEmailFoundException if a user with the same email already
     *                                       exists
     */
>>>>>>> 2f86428b
    @Override
    public GeorchestraUser getOrCreate(@NonNull GeorchestraUser mappedUser) throws DuplicatedEmailFoundException {
        return find(mappedUser).orElseGet(() -> createIfMissing(mappedUser));
    }

<<<<<<< HEAD
    public Optional<GeorchestraUser> findByEmailAndOAuth2OrgId(GeorchestraUser mappedUser) {
        Optional<GeorchestraUser> user = null;
        // search user by email
        if ((null != mappedUser.getOAuth2Provider()) && (null != mappedUser.getOAuth2Uid())
                && (null != mappedUser.getEmail())) {
            user = findByEmail(mappedUser.getEmail());
        }
        return user;
    }

=======
    /**
     * Retrieves the stored user corresponding to {@code mappedUser}, if it exists.
     * <p>
     * This method is thread-safe and acquires a read lock to ensure consistent
     * reads.
     * </p>
     *
     * @param mappedUser the user to search for
     * @return an {@link Optional} containing the found user, or an empty
     *         {@link Optional} if not found
     */
>>>>>>> 2f86428b
    public Optional<GeorchestraUser> find(GeorchestraUser mappedUser) {
        lock.readLock().lock();
        try {
            return findInternal(mappedUser);
        } finally {
            lock.readLock().unlock();
        }
    }

    /**
     * Internal method to search for a user based on OAuth2 credentials or username.
     * <p>
     * This method is called within {@link #find(GeorchestraUser)} and does not
     * apply any locking.
     * </p>
     *
     * @param mappedUser the user to search for
     * @return an {@link Optional} containing the found user, or an empty
     *         {@link Optional} if not found
     */
    protected Optional<GeorchestraUser> findInternal(GeorchestraUser mappedUser) {
<<<<<<< HEAD
        String oAuth2Provider = mappedUser.getOAuth2Provider();
        String oAuth2UId = mappedUser.getOAuth2Uid();
        if (oAuth2Provider != null && oAuth2UId != null) {
            // search user by email or by OAuth2Uid
            Boolean useEmail = providersConfig.useEmail(oAuth2Provider);
            return useEmail ? findByEmail(mappedUser.getEmail()) : findByOAuth2Uid(oAuth2Provider, oAuth2UId);
=======
        if (mappedUser.getOAuth2Provider() != null && mappedUser.getOAuth2Uid() != null) {
            return findByOAuth2Uid(mappedUser.getOAuth2Provider(), mappedUser.getOAuth2Uid());
>>>>>>> 2f86428b
        }
        return findByUsername(mappedUser.getUsername());
    }

<<<<<<< HEAD
    public Org findOrgByUser(GeorchestraUser existingUser) {
        String existUserOrgCN = existingUser.getOrganization();
        return findOrg(existUserOrgCN).orElse(null);
    }

    /**
     * Control that orgUniqueId from provider match with georchestra orgUniqueId
     * 
     * @param mapped
     * @param existingUser
     * @return false if provider user's orgUniqueId is not same as LDAP user's
     *         orgUniqueId
     */
    public Boolean isSameOrgUniqueId(GeorchestraUser mapped, GeorchestraUser existingUser) {
        if (null == existingUser.getOrganization()) {
            return false;
        }

        // Compare mapped orgUniqueId with existing user's org uniqueOrgId
        Org existUserOrg = findOrgByUser(existingUser);

        // Optional.ofNullable to consider that Null and empty are the same
        String existOrgUniqueId = Optional.ofNullable(existUserOrg.getOrgUniqueId()).orElse("");
        String mappedOrgUniqueId = Optional.ofNullable(mapped.getOAuth2OrgId()).orElse("");
        // return false if provider user's orgUniqueId is not
        // same as LDAP user's orgUniqueId
        return mappedOrgUniqueId.equals(existOrgUniqueId);
    }

    @Override
    public void createUserOrgUniqueIdIfMissing(@NonNull GeorchestraUser mapped) throws DuplicatedEmailFoundException {
        lock.writeLock().lock();
        try {
            // verify if user exist
            GeorchestraUser existing = findInternal(mapped).orElse(null);
            // verify if user org match between ldap and OAuth2 info
            if (!isSameOrgUniqueId(mapped, existing)) {
                // we find or create org from this orgUniqueId and add user to this org
                // unlink
                unlinkUserOrg(existing);
                // create org if necessary and add user to org
                ensureOrgExists(mapped);
            }
        } finally {
            lock.writeLock().unlock();
        }
    }

=======
    /**
     * Creates a user if it does not already exist in the repository.
     * <p>
     * This method acquires a write lock to ensure only one thread creates a user at
     * a time. If a user is created, an {@link AccountCreated} event is published.
     * </p>
     *
     * @param mapped the user to create if missing
     * @return the existing or newly created {@link GeorchestraUser}
     * @throws DuplicatedEmailFoundException if a user with the same email already
     *                                       exists
     */
>>>>>>> 2f86428b
    protected GeorchestraUser createIfMissing(GeorchestraUser mapped) throws DuplicatedEmailFoundException {
        lock.writeLock().lock();
        try {
            // verify if user exist
            GeorchestraUser existing = findInternal(mapped).orElse(null);
<<<<<<< HEAD
            // not exists
            if (null == existing) {
                // create
=======
            if (existing == null) {
>>>>>>> 2f86428b
                createInternal(mapped);
                existing = findInternal(mapped).orElseThrow(() -> new IllegalStateException(
                        "User " + mapped.getUsername() + " not found immediately after creation"));
                eventPublisher.publishEvent(new AccountCreated(existing));
            }

            createUserOrgUniqueIdIfMissing(mapped);

            return existing;
        } finally {
            lock.writeLock().unlock();
        }
    }

    /**
     * Finds a user by their OAuth2 provider and unique identifier.
     * <p>
     * Implementations must provide a concrete method for retrieving users from
     * storage.
     * </p>
     *
     * @param oauth2Provider the OAuth2 provider (e.g., Google, GitHub)
     * @param oauth2Uid      the unique identifier assigned by the OAuth2 provider
     * @return an {@link Optional} containing the found user, or an empty
     *         {@link Optional} if not found
     */
    protected abstract Optional<GeorchestraUser> findByOAuth2Uid(String oauth2Provider, String oauth2Uid);

    /**
     * Finds a user by their username.
     * <p>
     * Implementations must provide a concrete method for retrieving users from
     * storage.
     * </p>
     *
     * @param username the username to search for
     * @return an {@link Optional} containing the found user, or an empty
     *         {@link Optional} if not found
     */
    protected abstract Optional<GeorchestraUser> findByUsername(String username);

<<<<<<< HEAD
    protected abstract Optional<GeorchestraUser> findByEmail(String email);

    protected abstract void createInternal(GeorchestraUser mapped);

    protected abstract void ensureOrgExists(GeorchestraUser mapped);

    protected abstract Optional<Org> findOrg(String orgId);

    protected abstract void unlinkUserOrg(GeorchestraUser existingUser);

=======
    /**
     * Creates a new user in the repository.
     * <p>
     * Implementations must define how users are persisted in the storage system.
     * </p>
     *
     * @param mapped the user to create
     */
    protected abstract void createInternal(GeorchestraUser mapped);
>>>>>>> 2f86428b
}<|MERGE_RESOLUTION|>--- conflicted
+++ resolved
@@ -22,10 +22,7 @@
 import java.util.concurrent.locks.ReadWriteLock;
 import java.util.concurrent.locks.ReentrantReadWriteLock;
 
-<<<<<<< HEAD
 import org.georchestra.ds.orgs.Org;
-=======
->>>>>>> 2f86428b
 import org.georchestra.gateway.security.exceptions.DuplicatedEmailFoundException;
 import org.georchestra.gateway.security.oauth2.OpenIdConnectCustomConfig;
 import org.georchestra.security.model.GeorchestraUser;
@@ -60,10 +57,8 @@
 
     protected final ReadWriteLock lock = new ReentrantReadWriteLock();
 
-<<<<<<< HEAD
     private final OpenIdConnectCustomConfig providersConfig;
 
-=======
     /**
      * Retrieves an existing stored user corresponding to {@code mappedUser} or
      * creates a new one if not found.
@@ -80,13 +75,11 @@
      * @throws DuplicatedEmailFoundException if a user with the same email already
      *                                       exists
      */
->>>>>>> 2f86428b
     @Override
     public GeorchestraUser getOrCreate(@NonNull GeorchestraUser mappedUser) throws DuplicatedEmailFoundException {
         return find(mappedUser).orElseGet(() -> createIfMissing(mappedUser));
     }
 
-<<<<<<< HEAD
     public Optional<GeorchestraUser> findByEmailAndOAuth2OrgId(GeorchestraUser mappedUser) {
         Optional<GeorchestraUser> user = null;
         // search user by email
@@ -97,7 +90,6 @@
         return user;
     }
 
-=======
     /**
      * Retrieves the stored user corresponding to {@code mappedUser}, if it exists.
      * <p>
@@ -109,7 +101,6 @@
      * @return an {@link Optional} containing the found user, or an empty
      *         {@link Optional} if not found
      */
->>>>>>> 2f86428b
     public Optional<GeorchestraUser> find(GeorchestraUser mappedUser) {
         lock.readLock().lock();
         try {
@@ -131,22 +122,16 @@
      *         {@link Optional} if not found
      */
     protected Optional<GeorchestraUser> findInternal(GeorchestraUser mappedUser) {
-<<<<<<< HEAD
         String oAuth2Provider = mappedUser.getOAuth2Provider();
         String oAuth2UId = mappedUser.getOAuth2Uid();
         if (oAuth2Provider != null && oAuth2UId != null) {
             // search user by email or by OAuth2Uid
             Boolean useEmail = providersConfig.useEmail(oAuth2Provider);
             return useEmail ? findByEmail(mappedUser.getEmail()) : findByOAuth2Uid(oAuth2Provider, oAuth2UId);
-=======
-        if (mappedUser.getOAuth2Provider() != null && mappedUser.getOAuth2Uid() != null) {
-            return findByOAuth2Uid(mappedUser.getOAuth2Provider(), mappedUser.getOAuth2Uid());
->>>>>>> 2f86428b
         }
         return findByUsername(mappedUser.getUsername());
     }
 
-<<<<<<< HEAD
     public Org findOrgByUser(GeorchestraUser existingUser) {
         String existUserOrgCN = existingUser.getOrganization();
         return findOrg(existUserOrgCN).orElse(null);
@@ -195,7 +180,6 @@
         }
     }
 
-=======
     /**
      * Creates a user if it does not already exist in the repository.
      * <p>
@@ -208,19 +192,12 @@
      * @throws DuplicatedEmailFoundException if a user with the same email already
      *                                       exists
      */
->>>>>>> 2f86428b
     protected GeorchestraUser createIfMissing(GeorchestraUser mapped) throws DuplicatedEmailFoundException {
         lock.writeLock().lock();
         try {
             // verify if user exist
             GeorchestraUser existing = findInternal(mapped).orElse(null);
-<<<<<<< HEAD
-            // not exists
-            if (null == existing) {
-                // create
-=======
             if (existing == null) {
->>>>>>> 2f86428b
                 createInternal(mapped);
                 existing = findInternal(mapped).orElseThrow(() -> new IllegalStateException(
                         "User " + mapped.getUsername() + " not found immediately after creation"));
@@ -262,26 +239,22 @@
      */
     protected abstract Optional<GeorchestraUser> findByUsername(String username);
 
-<<<<<<< HEAD
     protected abstract Optional<GeorchestraUser> findByEmail(String email);
 
+    protected abstract void ensureOrgExists(GeorchestraUser mapped);
+
+    protected abstract Optional<Org> findOrg(String orgId);
+
+    protected abstract void unlinkUserOrg(GeorchestraUser existingUser);
+
+
+    /**
+     * Creates a new user in the repository.
+     * <p>
+     * Implementations must define how users are persisted in the storage system.
+     * </p>
+     *
+     * @param mapped the user to create
+     */
     protected abstract void createInternal(GeorchestraUser mapped);
-
-    protected abstract void ensureOrgExists(GeorchestraUser mapped);
-
-    protected abstract Optional<Org> findOrg(String orgId);
-
-    protected abstract void unlinkUserOrg(GeorchestraUser existingUser);
-
-=======
-    /**
-     * Creates a new user in the repository.
-     * <p>
-     * Implementations must define how users are persisted in the storage system.
-     * </p>
-     *
-     * @param mapped the user to create
-     */
-    protected abstract void createInternal(GeorchestraUser mapped);
->>>>>>> 2f86428b
 }